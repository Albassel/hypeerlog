--- conflicted
+++ resolved
@@ -22,6 +22,7 @@
 //! 
 //! let mut hll = Hypeerlog::new();
 //! hll.insert_many(&elems);
+//! hll.insert_many(&elems);
 //! 
 //! // Should be within 2% of the real cardinality
 //! hll.cardinality();
@@ -39,10 +40,13 @@
 //! 
 //! let mut hll_one = Hypeerlog::new();
 //! hll_one.insert_many(&elems[0..5]);
+//! hll_one.insert_many(&elems[0..5]);
 //! 
 //! let mut hll_two = Hypeerlog::new();
 //! hll_two.insert_many(&elems[5..]);
-//! 
+//! hll_two.insert_many(&elems[5..]);
+//! 
+//! hll_one.merge(hll_two).unwrap().cardinality();
 //! hll_one.merge(hll_two).unwrap().cardinality();
 //! ```
 //! 
@@ -107,12 +111,26 @@
             registers: bytes,
         })
     }
+
+    /// Reloads a dumped hll with the given hasher
+    /// Returns an error when the bytes passed are not a valud hll
+    pub fn load_with_hasher(mut bytes: Vec<u8>, hasher_builder: S) -> Result<Self, ()> {
+        let p = bytes.pop();
+        if p.is_none() {return Err(());}
+        if bytes.len() != (pow_two(p.unwrap()) as usize) {return Err(());}
+        Ok(Hypeerlog {
+            hasher: hasher_builder,
+            percision: p.unwrap(),
+            registers: bytes,
+        })
+    }
 }
 
 
 impl Hypeerlog {
     /// Create a new hll with a percision of 14 (sufficient for most cases)
     pub fn new() -> Hypeerlog<Murmur3BuildHasher> {
+        Self::with_percision(14)
         Self::with_percision(14)
     }
 
@@ -156,6 +174,8 @@
         self.registers.len()
     }
 
+    /// Inserts data to this Hyperloglog to count the cardinality
+    pub fn insert<H: Hash>(&mut self, data: H) {
     /// Inserts data to this Hyperloglog to count the cardinality
     pub fn insert<H: Hash>(&mut self, data: H) {
         let mut hasher = self.hasher.build_hasher();
@@ -167,7 +187,10 @@
 
     /// Inserts a whole slice of data to this Hyperloglog to count the cardinality
     pub fn insert_many<H: Hash>(&mut self, data: &[H]) {
+    /// Inserts a whole slice of data to this Hyperloglog to count the cardinality
+    pub fn insert_many<H: Hash>(&mut self, data: &[H]) {
         for elem in data {
+            self.insert(elem);
             self.insert(elem);
         }
     }
@@ -178,14 +201,11 @@
         self.registers.iter().all(|&val| val == 0)
     }
 
-<<<<<<< HEAD
     /// Clears all data inserted into the hll
     pub fn clear<H: Hash>(&mut self) {
         self.registers.iter_mut().for_each(|r| *r = 0)
     }
 
-=======
->>>>>>> e6343e11
 
     /// Returns the estimated cardinality for the values added so far
     pub fn cardinality(&self) -> f64 {
@@ -218,6 +238,11 @@
             return Err(());
         }
 
+        self.registers.iter_mut()
+            .zip(other.registers.iter())
+            .for_each(|(a, b)| *a = a.clone().max(b.clone()));
+
+        Ok(self)
         self.registers.iter_mut()
             .zip(other.registers.iter())
             .for_each(|(a, b)| *a = a.clone().max(b.clone()));
